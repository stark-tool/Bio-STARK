--- conflicted
+++ resolved
@@ -65,14 +65,6 @@
     private static final int N = 100;
     //    private static final int NUMBER_OF_STEPS_BEFORE_PERTURBATION = 250;
     private static final double ETA1 = 0.0;
-<<<<<<< HEAD
-    private static final double ETA2 = 1.0;
-    private static final int START_INTERVAL1 = NUMBER_OF_STEPS_BEFORE_PERTURBATION;
-    private static final int END_INTERVAL1 = NUMBER_OF_STEPS_BEFORE_PERTURBATION+NUMBER_OF_PERTURBATIONS-1;
-    private static final int END_OF_OBSERVATION = 1000;
-    private static final double ETA3 = 1.0;
-    private static final double ETA4 = 0.0;
-=======
     private static final double ETA2 = 0.3;
     private static final int TAU = 250;
     //   private static final int END_INTERVAL1 = NUMBER_OF_STEPS_BEFORE_PERTURBATION+NUMBER_OF_PERTURBATIONS-1;
@@ -81,7 +73,6 @@
     private static final int H = 5000;
     private static final double ETA3 = 0.1;
     private static final double ETA4 = 0.4;
->>>>>>> 69f16a79
 
 
     public static void main(String[] args) throws IOException {
