--- conflicted
+++ resolved
@@ -25,11 +25,6 @@
 import java.util.stream.IntStream;
 
 public final class EventuallyRobustnessFormula implements RobustnessFormula {
-<<<<<<< HEAD
-
-
-=======
->>>>>>> 69f16a79
     private final RobustnessFormula arg;
     private final int from;
     private final int to;
@@ -44,14 +39,5 @@
     public boolean eval(int sampleSize, int step, EvolutionSequence sequence) {
         return IntStream.of(from, to).parallel().anyMatch(i -> arg.eval(sampleSize, step+i, sequence));
     }
-<<<<<<< HEAD
-}
- //   @Override
- //   public boolean eval(int sampleSize, int step, EvolutionSequence sequence) {
- //       return false;
-//    }
-//}
-=======
 
-}
->>>>>>> 69f16a79
+}