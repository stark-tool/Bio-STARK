--- conflicted
+++ resolved
@@ -292,10 +292,6 @@
 
 distance exp_crash_speed = \G[10,400] < rho_crash_speed;
 
-<<<<<<< HEAD
-
-=======
->>>>>>> 598e4d3d
 perturbation p_slow = [s_speed_V2 <- slow_speed(p_speed_V2,offset_speed_V2),
                        required_distance_V2 <- eval_rd(slow_speed(p_speed_V2,offset_speed_V2)),
                        safety_gap_V1_V2 <- p_distance_V1_V2 - eval_rd(slow_speed(p_speed_V2,offset_speed_V2)),
@@ -303,13 +299,6 @@
 
 perturbation p_ItSlow = ([offset_speed_V2 <- p_speed_V2 * MAX_SPEED_OFFSET * R[0,1]]@0); (p_slow)^150;
 
-<<<<<<< HEAD
-perturbation p_ItSlow = ([offset_speed_V2 <- p_speed_V2 * MAX_SPEED_OFFSET * R[0,1]]@0); (p_slow)^150;
-
-
-perturbation p_ItFast = ([offset_speed_V1 <- p_speed_V1 * MAX_SPEED_OFFSET * R[0,1]]@0);(p_fast)^150;
-=======
->>>>>>> 598e4d3d
 
 perturbation p_fast = [s_speed_V1 <- fast_speed(p_speed_V1,offset_speed_V1),
                        required_distance_V1 <- eval_rd(fast_speed(p_speed_V1,offset_speed_V1)),
