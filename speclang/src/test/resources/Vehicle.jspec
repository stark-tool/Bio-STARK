--- conflicted
+++ resolved
@@ -186,11 +186,7 @@
   controller {
     state Ctrl_V2 {
       if (s_speed_V2 > 0) {
-<<<<<<< HEAD
-        if (safety_gap_V1_V2 > 0 && (brake_light_V1 == 0 || s_distance_V1_V2 >= 300) && safety_gap_V2 > 0 ) {
-=======
         if (safety_gap_V1_V2 > 0 && (brake_light_V1 == 0 || (s_distance_V1_V2 >= 300 && safety_gap_V2 > 0))) {
->>>>>>> c65cfa05
           accel_V2' = ACCELERATION;
           timer_V2' = TIMER_INIT;
           brake_light_V2' = 0;
